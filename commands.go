--- conflicted
+++ resolved
@@ -21,17 +21,12 @@
 // These are also used as heartbeats. Older versions of the code always sent
 // heartbeats with PrevLogEntry, PrevLogTerm, and LeaderCommitIndex set to 0.
 type AppendEntriesRequest struct {
-<<<<<<< HEAD
+	RPCHeader
+
 	// The current term of the leader.
 	Term uint64
 
 	// The leader's network address.
-=======
-	RPCHeader
-
-	// Provide the current term and leader
-	Term   uint64
->>>>>>> c69c15dd
 	Leader []byte
 
 	// The index and term of the log entry preceding 'Entries', which is used as a
