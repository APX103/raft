package raft

import (
	"bytes"
	"fmt"
	"io"
	"io/ioutil"
	"log"
	"os"
	"path/filepath"
	"reflect"
	"strings"
	"sync"
	"sync/atomic"
	"testing"
	"time"

	"github.com/hashicorp/go-msgpack/codec"
)

// MockFSM is an implementation of the FSM interface, and just stores
// the logs sequentially.
type MockFSM struct {
	sync.Mutex
	logs [][]byte
}

type MockSnapshot struct {
	logs     [][]byte
	maxIndex int
}

func (m *MockFSM) Apply(log *Log) interface{} {
	m.Lock()
	defer m.Unlock()
	m.logs = append(m.logs, log.Data)
	return len(m.logs)
}

func (m *MockFSM) Snapshot() (FSMSnapshot, error) {
	m.Lock()
	defer m.Unlock()
	return &MockSnapshot{m.logs, len(m.logs)}, nil
}

func (m *MockFSM) Restore(inp io.ReadCloser) error {
	m.Lock()
	defer m.Unlock()
	defer inp.Close()
	hd := codec.MsgpackHandle{}
	dec := codec.NewDecoder(inp, &hd)

	m.logs = nil
	return dec.Decode(&m.logs)
}

func (m *MockSnapshot) Persist(sink SnapshotSink) error {
	hd := codec.MsgpackHandle{}
	enc := codec.NewEncoder(sink, &hd)
	if err := enc.Encode(m.logs[:m.maxIndex]); err != nil {
		sink.Cancel()
		return err
	}
	sink.Close()
	return nil
}

func (m *MockSnapshot) Release() {
}

const commitTimeout = 5 * time.Millisecond

// Return configurations optimized for in-memory
func inmemConfig(t *testing.T) *Config {
	conf := DefaultConfig()
	conf.HeartbeatTimeout = 50 * time.Millisecond
	conf.ElectionTimeout = 50 * time.Millisecond
	conf.LeaderLeaseTimeout = 50 * time.Millisecond
	conf.Logger = newTestLogger(t)
	return conf
}

// This can be used as the destination for a logger and it'll
// map them into calls to testing.T.Log, so that you only see
// the logging for failed tests.
type testLoggerAdapter struct {
	t      *testing.T
	prefix string
}

func (a *testLoggerAdapter) Write(d []byte) (int, error) {
	if d[len(d)-1] == '\n' {
		d = d[:len(d)-1]
	}
	if a.prefix != "" {
		l := a.prefix + ": " + string(d)
		if testing.Verbose() {
			fmt.Printf("testLoggerAdapter verbose: %s\n", l)
		}
		a.t.Log(l)
		return len(l), nil
	}

	if testing.Verbose() {
		fmt.Printf("testLoggerAdapter verbose: %s\n", d)
	}
	a.t.Log(string(d))
	return len(d), nil
}

func newTestLogger(t *testing.T) Logger {
	return NewStdLogger(log.New(&testLoggerAdapter{t: t}, "", log.Lmicroseconds), LogDebug)
}

func newTestLoggerWithPrefix(t *testing.T, prefix string) Logger {
	return NewStdLogger(log.New(&testLoggerAdapter{t: t, prefix: prefix}, "", log.Lmicroseconds), LogDebug)
}

type cluster struct {
	dirs             []string
	stores           []*InmemStore
	fsms             []*MockFSM
	snaps            []*FileSnapshotStore
	trans            []LoopbackTransport
	rafts            []*Raft
	t                *testing.T
	observationCh    chan Observation
	conf             *Config
	propagateTimeout time.Duration
	longstopTimeout  time.Duration
	logger           Logger
	startTime        time.Time

	failedLock sync.Mutex
	failedCh   chan struct{}
	failed     bool
}

func (c *cluster) Merge(other *cluster) {
	c.dirs = append(c.dirs, other.dirs...)
	c.stores = append(c.stores, other.stores...)
	c.fsms = append(c.fsms, other.fsms...)
	c.snaps = append(c.snaps, other.snaps...)
	c.trans = append(c.trans, other.trans...)
	c.rafts = append(c.rafts, other.rafts...)
}

// notifyFailed will close the failed channel which can signal the goroutine
// running the test that another goroutine has detected a failure in order to
// terminate the test.
func (c *cluster) notifyFailed() {
	c.failedLock.Lock()
	defer c.failedLock.Unlock()
	if !c.failed {
		c.failed = true
		close(c.failedCh)
	}
}

// Failf provides a logging function that fails the tests, prints the output
// with microseconds, and does not mysteriously eat the string. This can be
// safely called from goroutines but won't immediately halt the test. The
// failedCh will be closed to allow blocking functions in the main thread to
// detect the failure and react. Note that you should arrange for the main
// thread to block until all goroutines have completed in order to reliably
// fail tests using this function.
func (c *cluster) Failf(format string, args ...interface{}) {
	c.logger.Debug(format, args...)
	c.t.Fail()
	c.notifyFailed()
}

// FailNowf provides a logging function that fails the tests, prints the output
// with microseconds, and does not mysteriously eat the string. FailNowf must be
// called from the goroutine running the test or benchmark function, not from
// other goroutines created during the test. Calling FailNowf does not stop
// those other goroutines.
func (c *cluster) FailNowf(format string, args ...interface{}) {
	c.logger.Debug(format, args...)
	c.t.FailNow()
}

// Close shuts down the cluster and cleans up.
func (c *cluster) Close() {
	var futures []Future
	for _, r := range c.rafts {
		futures = append(futures, r.Shutdown())
	}

	// Wait for shutdown
	limit := time.AfterFunc(c.longstopTimeout, func() {
		// We can't FailNowf here, and c.Failf won't do anything if we
		// hang, so panic.
		panic("timed out waiting for shutdown")
	})
	defer limit.Stop()

	for _, f := range futures {
		if err := f.Error(); err != nil {
			c.FailNowf("[ERR] shutdown future err: %v", err)
		}
	}

	for _, d := range c.dirs {
		os.RemoveAll(d)
	}
}

// WaitEventChan returns a channel which will signal if an observation is made
// or a timeout occurs. It is possible to set a filter to look for specific
// observations. Setting timeout to 0 means that it will wait forever until a
// non-filtered observation is made.
func (c *cluster) WaitEventChan(filter FilterFn, timeout time.Duration) <-chan struct{} {
	ch := make(chan struct{})
	go func() {
		defer close(ch)
		var timeoutCh <-chan time.Time
		if timeout > 0 {
			timeoutCh = time.After(timeout)
		}
		for {
			select {
			case <-timeoutCh:
				return

			case o, ok := <-c.observationCh:
				if !ok || filter == nil || filter(&o) {
					return
				}
			}
		}
	}()
	return ch
}

// WaitEvent waits until an observation is made, a timeout occurs, or a test
// failure is signaled. It is possible to set a filter to look for specific
// observations. Setting timeout to 0 means that it will wait forever until a
// non-filtered observation is made or a test failure is signaled.
func (c *cluster) WaitEvent(filter FilterFn, timeout time.Duration) {
	select {
	case <-c.failedCh:
		c.t.FailNow()

	case <-c.WaitEventChan(filter, timeout):
	}
}

// WaitForReplication blocks until every FSM in the cluster has the given
// length, or the long sanity check timeout expires.
func (c *cluster) WaitForReplication(fsmLength int) {
	limitCh := time.After(c.longstopTimeout)

CHECK:
	for {
		ch := c.WaitEventChan(nil, commitTimeout)
		select {
		case <-c.failedCh:
			c.t.FailNow()

		case <-limitCh:
			c.FailNowf("[ERR] Timeout waiting for replication")

		case <-ch:
			for _, fsm := range c.fsms {
				fsm.Lock()
				num := len(fsm.logs)
				fsm.Unlock()
				if num != fsmLength {
					continue CHECK
				}
			}
			return
		}
	}
}

// pollState takes a snapshot of the state of the cluster. This might not be
// stable, so use GetInState() to apply some additional checks when waiting
// for the cluster to achieve a particular state.
func (c *cluster) pollState(s RaftState) ([]*Raft, Term) {
	var highestTerm Term
	in := make([]*Raft, 0, 1)
	for _, r := range c.rafts {
		if r.State() == s {
			in = append(in, r)
		}
		term := r.getCurrentTerm()
		if term > highestTerm {
			highestTerm = term
		}
	}
	return in, highestTerm
}

// GetInState polls the state of the cluster and attempts to identify when it has
// settled into the given state.
func (c *cluster) GetInState(s RaftState) []*Raft {
	c.logger.Info("Starting stability test for raft state: %+v", s)
	limitCh := time.After(c.longstopTimeout)

	// An election should complete after 2 * max(HeartbeatTimeout, ElectionTimeout)
	// because of the randomised timer expiring in 1 x interval ... 2 x interval.
	// We add a bit for propagation delay. If the election fails (e.g. because
	// two elections start at once), we will have got something through our
	// observer channel indicating a different state (i.e. one of the nodes
	// will have moved to candidate state) which will reset the timer.
	//
	// Because of an implementation peculiarity, it can actually be 3 x timeout.
	timeout := c.conf.HeartbeatTimeout
	if timeout < c.conf.ElectionTimeout {
		timeout = c.conf.ElectionTimeout
	}
	timeout = 2*timeout + commitTimeout
	timer := time.NewTimer(timeout)
	defer timer.Stop()

	// Wait until we have a stable instate slice. Each time we see an
	// observation a state has changed, recheck it and if it has changed,
	// restart the timer.
	var pollStartTime = time.Now()
	for {
		inState, highestTerm := c.pollState(s)
		inStateTime := time.Now()

		// Sometimes this routine is called very early on before the
		// rafts have started up. We then timeout even though no one has
		// even started an election. So if the highest term in use is
		// zero, we know there are no raft processes that have yet issued
		// a RequestVote, and we set a long time out. This is fixed when
		// we hear the first RequestVote, at which point we reset the
		// timer.
		if highestTerm == 0 {
			timer.Reset(c.longstopTimeout)
		} else {
			timer.Reset(timeout)
		}

		// Filter will wake up whenever we observe a RequestVote.
		filter := func(ob *Observation) bool {
			switch ob.Data.(type) {
			case RaftState:
				return true
			case RequestVoteRequest:
				return true
			default:
				return false
			}
		}

		select {
		case <-c.failedCh:
			c.t.FailNow()

		case <-limitCh:
			c.FailNowf("[ERR] Timeout waiting for stable %s state", s)

		case <-c.WaitEventChan(filter, 0):
			c.logger.Debug("Resetting stability timeout")

		case t, ok := <-timer.C:
			if !ok {
				c.FailNowf("[ERR] Timer channel errored")
			}
			c.logger.Info("Stable state for %s reached at %s (%d nodes), %s from start of poll, %s from cluster start. Timeout at %s, %s after stability",
				s, inStateTime, len(inState), inStateTime.Sub(pollStartTime), inStateTime.Sub(c.startTime), t, t.Sub(inStateTime))
			return inState
		}
	}
}

// Leader waits for the cluster to elect a leader and stay in a stable state.
func (c *cluster) Leader() *Raft {
	leaders := c.GetInState(Leader)
	if len(leaders) != 1 {
		c.FailNowf("[ERR] expected one leader: %v", leaders)
	}
	return leaders[0]
}

// Followers waits for the cluster to have N-1 followers and stay in a stable
// state.
func (c *cluster) Followers() []*Raft {
	expFollowers := len(c.rafts) - 1
	followers := c.GetInState(Follower)
	if len(followers) != expFollowers {
		c.FailNowf("[ERR] timeout waiting for %d followers (followers are %v)", expFollowers, followers)
	}
	return followers
}

// FullyConnect connects all the transports together.
func (c *cluster) FullyConnect() {
	c.logger.Debug("Fully Connecting")
	for i, t1 := range c.trans {
		for j, t2 := range c.trans {
			if i != j {
				t1.Connect(t2.LocalAddr(), t2)
				t2.Connect(t1.LocalAddr(), t1)
			}
		}
	}
}

// Disconnect disconnects all transports from the given address.
func (c *cluster) Disconnect(a ServerAddress) {
	c.logger.Debug("Disconnecting %v", a)
	for _, t := range c.trans {
		if t.LocalAddr() == a {
			t.DisconnectAll()
		} else {
			t.Disconnect(a)
		}
	}
}

// Partition keeps the given list of addresses connected but isolates them
// from the other members of the cluster.
func (c *cluster) Partition(far []ServerAddress) {
	c.logger.Debug("Partitioning %v", far)

	// Gather the set of nodes on the "near" side of the partition (we
	// will call the supplied list of nodes the "far" side).
	near := make(map[ServerAddress]struct{})
OUTER:
	for _, t := range c.trans {
		l := t.LocalAddr()
		for _, a := range far {
			if l == a {
				continue OUTER
			}
		}
		near[l] = struct{}{}
	}

	// Now fixup all the connections. The near side will be separated from
	// the far side, and vice-versa.
	for _, t := range c.trans {
		l := t.LocalAddr()
		if _, ok := near[l]; ok {
			for _, a := range far {
				t.Disconnect(a)
			}
		} else {
			for a, _ := range near {
				t.Disconnect(a)
			}
		}
	}
}

// IndexOf returns the index of the given raft instance.
func (c *cluster) IndexOf(r *Raft) int {
	for i, n := range c.rafts {
		if n == r {
			return i
		}
	}
	return -1
}

// EnsureLeader checks that ALL the nodes think the leader is the given expected
// leader.
func (c *cluster) EnsureLeader(t *testing.T, expect ServerAddress) {
	// We assume c.Leader() has been called already; now check all the rafts
	// think the leader is correct
	fail := false
	for _, r := range c.rafts {
		leader := ServerAddress(r.Leader())
		if leader != expect {
			if leader == "" {
				leader = "[none]"
			}
			if expect == "" {
				c.logger.Error("Peer %s sees leader %v expected [none]", r, leader)
			} else {
				c.logger.Error("Peer %s sees leader %v expected %v", r, leader, expect)
			}
			fail = true
		}
	}
	if fail {
		c.FailNowf("[ERR] At least one peer has the wrong notion of leader")
	}
}

// EnsureSame makes sure all the FSMs have the same contents.
func (c *cluster) EnsureSame(t *testing.T) {
	limit := time.Now().Add(c.longstopTimeout)
	first := c.fsms[0]

CHECK:
	first.Lock()
	for i, fsm := range c.fsms {
		if i == 0 {
			continue
		}
		fsm.Lock()

		if len(first.logs) != len(fsm.logs) {
			fsm.Unlock()
			if time.Now().After(limit) {
				c.FailNowf("[ERR] FSM log length mismatch: %d %d",
					len(first.logs), len(fsm.logs))
			} else {
				goto WAIT
			}
		}

		for idx := 0; idx < len(first.logs); idx++ {
			if bytes.Compare(first.logs[idx], fsm.logs[idx]) != 0 {
				fsm.Unlock()
				if time.Now().After(limit) {
					c.FailNowf("[ERR] FSM log mismatch at index %d", idx)
				} else {
					goto WAIT
				}
			}
		}
		fsm.Unlock()
	}

	first.Unlock()
	return

WAIT:
	first.Unlock()
	c.WaitEvent(nil, commitTimeout)
	goto CHECK
}

// getMembership returns the membership configuration of the given Raft instance, or
// fails the test if there's an error
func (c *cluster) getMembership(r *Raft) Membership {
	future := r.GetMembership()
	if err := future.Error(); err != nil {
		c.FailNowf("[ERR] failed to get membership: %v", err)
		return Membership{}
	}

	return future.Membership()
}

// EnsureSamePeers makes sure all the rafts have the same set of peers.
func (c *cluster) EnsureSamePeers(t *testing.T) {
	limit := time.Now().Add(c.longstopTimeout)
	peerSet := c.getMembership(c.rafts[0])

CHECK:
	for i, raft := range c.rafts {
		if i == 0 {
			continue
		}

		otherSet := c.getMembership(raft)
		if !reflect.DeepEqual(peerSet, otherSet) {
			if time.Now().After(limit) {
				c.FailNowf("[ERR] peer mismatch: %+v %+v", peerSet, otherSet)
			} else {
				goto WAIT
			}
		}
	}
	return

WAIT:
	c.WaitEvent(nil, commitTimeout)
	goto CHECK
}

// makeCluster will return a cluster with the given config and number of peers.
// If bootstrap is true, the servers will know about each other before starting,
// otherwise their transports will be wired up but they won't yet have configured
// each other.
func makeCluster(n int, bootstrap bool, t *testing.T, conf *Config) *cluster {
	if conf == nil {
		conf = inmemConfig(t)
	}

	c := &cluster{
		observationCh: make(chan Observation, 1024),
		conf:          conf,
		// Propagation takes a maximum of 2 heartbeat timeouts (time to
		// get a new heartbeat that would cause a commit) plus a bit.
		propagateTimeout: conf.HeartbeatTimeout*2 + commitTimeout,
		longstopTimeout:  5 * time.Second,
		logger:           newTestLoggerWithPrefix(t, "cluster"),
		failedCh:         make(chan struct{}),
	}
	c.t = t
	var membership Membership

	// Setup the stores and transports
	for i := 0; i < n; i++ {
		dir, err := ioutil.TempDir("", "raft")
		if err != nil {
			c.FailNowf("[ERR] err: %v ", err)
		}

		store := NewInmemStore()
		c.dirs = append(c.dirs, dir)
		c.stores = append(c.stores, store)
		c.fsms = append(c.fsms, &MockFSM{})

		dir2, snap := FileSnapTest(t)
		c.dirs = append(c.dirs, dir2)
		c.snaps = append(c.snaps, snap)

		addr, trans := NewInmemTransport("")
		c.trans = append(c.trans, trans)
		localID := ServerID(fmt.Sprintf("server-%s", addr))
		if conf.ProtocolVersion < 3 {
			localID = ServerID(addr)
		}
		membership.Servers = append(membership.Servers, Server{
			Suffrage: Voter,
			ID:       localID,
			Address:  addr,
		})
	}

	// Wire the transports together
	c.FullyConnect()

	// Create all the rafts
	c.startTime = time.Now()
	for i := 0; i < n; i++ {
		logs := c.stores[i]
		store := c.stores[i]
		snap := c.snaps[i]
		trans := c.trans[i]

		peerConf := conf
		peerConf.LocalID = membership.Servers[i].ID
		peerConf.Logger = newTestLoggerWithPrefix(t, string(membership.Servers[i].ID))

		if bootstrap {
			err := BootstrapCluster(peerConf, logs, store, snap, trans, membership)
			if err != nil {
				c.FailNowf("[ERR] BootstrapCluster failed: %v", err)
			}
		}

		raft, err := NewRaft(peerConf, c.fsms[i], logs, store, snap, trans)
		if err != nil {
			c.FailNowf("[ERR] NewRaft failed: %v", err)
		}

		raft.RegisterObserver(NewObserver(c.observationCh, false, nil))
		if err != nil {
			c.FailNowf("[ERR] RegisterObserver failed: %v", err)
		}
		c.rafts = append(c.rafts, raft)
	}

	return c
}

// See makeCluster. This adds the peers initially to the peer store.
func MakeCluster(n int, t *testing.T, conf *Config) *cluster {
	return makeCluster(n, true, t, conf)
}

// See makeCluster. This doesn't add the peers initially to the peer store.
func MakeClusterNoBootstrap(n int, t *testing.T, conf *Config) *cluster {
	return makeCluster(n, false, t, conf)
}

func TestRaft_StartStop(t *testing.T) {
	c := MakeCluster(1, t, nil)
	c.Close()
}

func TestRaft_AfterShutdown(t *testing.T) {
	c := MakeCluster(1, t, nil)
	c.Close()
	raft := c.rafts[0]

	// Everything should fail now
	if f := raft.Apply(nil, 0); f.Error() != ErrRaftShutdown {
		c.FailNowf("[ERR] should be shutdown: %v", f.Error())
	}

	// TODO (slackpad) - Barrier, VerifyLeader, and GetConfiguration can get
	// stuck if the buffered channel consumes the future but things are shut
	// down so they never get processed.
	if f := raft.AddVoter(ServerID("id"), ServerAddress("addr"), 0, 0); f.Error() != ErrRaftShutdown {
		c.FailNowf("[ERR] should be shutdown: %v", f.Error())
	}
	if f := raft.AddNonvoter(ServerID("id"), ServerAddress("addr"), 0, 0); f.Error() != ErrRaftShutdown {
		c.FailNowf("[ERR] should be shutdown: %v", f.Error())
	}
	if f := raft.RemoveServer(ServerID("id"), 0, 0); f.Error() != ErrRaftShutdown {
		c.FailNowf("[ERR] should be shutdown: %v", f.Error())
	}
	if f := raft.DemoteVoter(ServerID("id"), 0, 0); f.Error() != ErrRaftShutdown {
		c.FailNowf("[ERR] should be shutdown: %v", f.Error())
	}
	if f := raft.Snapshot(); f.Error() != ErrRaftShutdown {
		c.FailNowf("[ERR] should be shutdown: %v", f.Error())
	}

	// Should be idempotent
	if f := raft.Shutdown(); f.Error() != nil {
		c.FailNowf("[ERR] shutdown should be idempotent")
	}

}

func TestRaft_LiveBootstrap(t *testing.T) {
	// Make the cluster.
	c := MakeClusterNoBootstrap(3, t, nil)
	defer c.Close()

	// Build the configuration.
	membership := Membership{}
	for _, r := range c.rafts {
		server := Server{
			ID:      r.localID,
			Address: r.localAddr,
		}
		membership.Servers = append(membership.Servers, server)
	}

	// Bootstrap one of the nodes live.
	boot := c.rafts[0].BootstrapCluster(membership)
	if err := boot.Error(); err != nil {
		c.FailNowf("[ERR] bootstrap err: %v", err)
	}

	// Should be one leader.
	c.Followers()
	leader := c.Leader()
	c.EnsureLeader(t, leader.localAddr)

	// Should be able to apply.
	future := leader.Apply([]byte("test"), commitTimeout)
	if err := future.Error(); err != nil {
		c.FailNowf("[ERR] apply err: %v", err)
	}
	c.WaitForReplication(1)

	// Make sure the live bootstrap fails now that things are started up.
	boot = c.rafts[0].BootstrapCluster(membership)
	if err := boot.Error(); err != ErrCantBootstrap {
		c.FailNowf("[ERR] bootstrap should have failed: %v", err)
	}
}

func TestRaft_RecoverCluster_NoState(t *testing.T) {
	c := MakeClusterNoBootstrap(1, t, nil)
	defer c.Close()

	r := c.rafts[0]
	membership := Membership{
		Servers: []Server{{
			ID:      r.localID,
			Address: r.localAddr,
		},
		},
	}
	err := RecoverCluster(&r.conf, &MockFSM{}, r.logs, r.stable,
		r.snapshots, r.trans, membership)
	if err == nil || !strings.Contains(err.Error(), "no initial state") {
		c.FailNowf("[ERR] should have failed for no initial state: %v", err)
	}
}

func TestRaft_RecoverCluster(t *testing.T) {
	// Run with different number of applies which will cover no snapshot and
	// snapshot + log scenarios. By sweeping through the trailing logs value
	// we will also hit the case where we have a snapshot only.
	runRecover := func(applies int) {
		conf := inmemConfig(t)
		conf.TrailingLogs = 10
		c := MakeCluster(3, t, conf)
		defer c.Close()

		// Perform some commits.
		c.logger.Debug("Running with applies=%d", applies)
		leader := c.Leader()
		for i := 0; i < applies; i++ {
			future := leader.Apply([]byte(fmt.Sprintf("test%d", i)), 0)
			if err := future.Error(); err != nil {
				c.FailNowf("[ERR] apply err: %v", err)
			}
		}

		// Snap the membership configuration.
		future := leader.GetMembership()
		if err := future.Error(); err != nil {
			c.FailNowf("[ERR] get membership err: %v", err)
		}
		membership := future.Membership()

		// Shut down the cluster.
		for _, sec := range c.rafts {
			if err := sec.Shutdown().Error(); err != nil {
				c.FailNowf("[ERR] shutdown err: %v", err)
			}
		}

		// Recover the cluster. We need to replace the transport and we
		// replace the FSM so no state can carry over.
		for i, r := range c.rafts {
			before, err := r.snapshots.List()
			if err != nil {
				c.FailNowf("[ERR] snapshot list err: %v", err)
			}
			if err := RecoverCluster(&r.conf, &MockFSM{}, r.logs, r.stable,
				r.snapshots, r.trans, membership); err != nil {
				c.FailNowf("[ERR] recover err: %v", err)
			}

			// Make sure the recovery looks right.
			after, err := r.snapshots.List()
			if err != nil {
				c.FailNowf("[ERR] snapshot list err: %v", err)
			}
			if len(after) != len(before)+1 {
				c.FailNowf("[ERR] expected a new snapshot, %d vs. %d", len(before), len(after))
			}
			first, err := r.logs.FirstIndex()
			if err != nil {
				c.FailNowf("[ERR] first log index err: %v", err)
			}
			last, err := r.logs.LastIndex()
			if err != nil {
				c.FailNowf("[ERR] last log index err: %v", err)
			}
			if first != 0 || last != 0 {
				c.FailNowf("[ERR] expected empty logs, got %d/%d", first, last)
			}

			// Fire up the recovered Raft instance. We have to patch
			// up the cluster state manually since this is an unusual
			// operation.
			_, trans := NewInmemTransport(r.localAddr)
			r2, err := NewRaft(&r.conf, &MockFSM{}, r.logs, r.stable, r.snapshots, trans)
			if err != nil {
				c.FailNowf("[ERR] new raft err: %v", err)
			}
			c.rafts[i] = r2
			c.trans[i] = r2.trans.(*InmemTransport)
			c.fsms[i] = r2.fsm.(*MockFSM)
		}
		c.FullyConnect()
		time.Sleep(c.propagateTimeout)

		// Let things settle and make sure we recovered.
		c.EnsureLeader(t, c.Leader().localAddr)
		c.EnsureSame(t)
		c.EnsureSamePeers(t)
	}
	for applies := 0; applies < 20; applies++ {
		runRecover(applies)
	}
}

func TestRaft_HasExistingState(t *testing.T) {
	// Make a cluster.
	c := MakeCluster(2, t, nil)
	defer c.Close()

	// Make a new cluster of 1.
	c1 := MakeClusterNoBootstrap(1, t, nil)

	// Make sure the initial state is clean.
	hasState, err := HasExistingState(c1.rafts[0].logs, c1.rafts[0].stable, c1.rafts[0].snapshots)
	if err != nil || hasState {
		c.FailNowf("[ERR] should not have any existing state, %v", err)
	}

	// Merge clusters.
	c.Merge(c1)
	c.FullyConnect()

	// Join the new node in.
	future := c.Leader().AddVoter(c1.rafts[0].localID, c1.rafts[0].localAddr, 0, 0)
	if err := future.Error(); err != nil {
		c.FailNowf("[ERR] err: %v", err)
	}

	// Check the FSMs.
	c.EnsureSame(t)

	// Check the peers.
	c.EnsureSamePeers(t)

	// Ensure one leader.
	c.EnsureLeader(t, c.Leader().localAddr)

	// Make sure it's not clean.
	hasState, err = HasExistingState(c1.rafts[0].logs, c1.rafts[0].stable, c1.rafts[0].snapshots)
	if err != nil || !hasState {
		c.FailNowf("[ERR] should have some existing state, %v", err)
	}
}

func TestRaft_SingleNode(t *testing.T) {
	conf := inmemConfig(t)
	c := MakeCluster(1, t, conf)
	defer c.Close()
	raft := c.rafts[0]

	// Watch leaderCh for change
	select {
	case v := <-raft.LeaderCh():
		if !v {
			c.FailNowf("[ERR] should become leader")
		}
	case <-time.After(conf.HeartbeatTimeout * 3):
		c.FailNowf("[ERR] timeout becoming leader")
	}

	// Should be leader
	if s := raft.State(); s != Leader {
		c.FailNowf("[ERR] expected leader: %v", s)
	}

	// Should be able to apply
	future := raft.Apply([]byte("test"), c.conf.HeartbeatTimeout)
	if err := future.Error(); err != nil {
		c.FailNowf("[ERR] err: %v", err)
	}

	// Check the response
	if future.Response().(int) != 1 {
		c.FailNowf("[ERR] bad response: %v", future.Response())
	}

	// Check the index
	if idx := future.Index(); idx == 0 {
		c.FailNowf("[ERR] bad index: %d", idx)
	}

	// Check that it is applied to the FSM
	if len(c.fsms[0].logs) != 1 {
		c.FailNowf("[ERR] did not apply to FSM!")
	}
}

func TestRaft_TripleNode(t *testing.T) {
	// Make the cluster
	c := MakeCluster(3, t, nil)
	defer c.Close()

	// Should be one leader
	c.Followers()
	leader := c.Leader()
	c.EnsureLeader(t, leader.localAddr)

	// Should be able to apply
	future := leader.Apply([]byte("test"), commitTimeout)
	if err := future.Error(); err != nil {
		c.FailNowf("[ERR] err: %v", err)
	}
	c.WaitForReplication(1)
}

func TestRaft_LeaderFail(t *testing.T) {
	// Make the cluster
	c := MakeCluster(3, t, nil)
	defer c.Close()

	// Should be one leader
	c.Followers()
	leader := c.Leader()

	// Should be able to apply
	future := leader.Apply([]byte("test"), commitTimeout)
	if err := future.Error(); err != nil {
		c.FailNowf("[ERR] err: %v", err)
	}
	c.WaitForReplication(1)

	// Disconnect the leader now
	t.Logf("[INFO] Disconnecting %v", leader)
	leaderTerm := leader.getCurrentTerm()
	c.Disconnect(leader.localAddr)

	// Wait for new leader
	limit := time.Now().Add(c.longstopTimeout)
	var newLead *Raft
	for time.Now().Before(limit) && newLead == nil {
		c.WaitEvent(nil, commitTimeout)
		leaders := c.GetInState(Leader)
		if len(leaders) == 1 && leaders[0] != leader {
			newLead = leaders[0]
		}
	}
	if newLead == nil {
		c.FailNowf("[ERR] expected new leader")
	}

	// Ensure the term is greater
	if newLead.getCurrentTerm() <= leaderTerm {
		c.FailNowf("[ERR] expected newer term! %d %d (%v, %v)", newLead.getCurrentTerm(), leaderTerm, newLead, leader)
	}

	// Apply should work not work on old leader
	future1 := leader.Apply([]byte("fail"), commitTimeout)

	// Apply should work on newer leader
	future2 := newLead.Apply([]byte("apply"), commitTimeout)

	// Future2 should work
	if err := future2.Error(); err != nil {
		c.FailNowf("[ERR] err: %v", err)
	}

	// Reconnect the networks
	t.Logf("[INFO] Reconnecting %v", leader)
	c.FullyConnect()

	// Future1 should fail
	if err := future1.Error(); err != ErrLeadershipLost && err != ErrNotLeader {
		c.FailNowf("[ERR] err: %v", err)
	}

	// Wait for log replication
	c.EnsureSame(t)

	// Check two entries are applied to the FSM
	for _, fsm := range c.fsms {
		fsm.Lock()
		if len(fsm.logs) != 2 {
			c.FailNowf("[ERR] did not apply both to FSM! %v", fsm.logs)
		}
		if bytes.Compare(fsm.logs[0], []byte("test")) != 0 {
			c.FailNowf("[ERR] first entry should be 'test'")
		}
		if bytes.Compare(fsm.logs[1], []byte("apply")) != 0 {
			c.FailNowf("[ERR] second entry should be 'apply'")
		}
		fsm.Unlock()
	}
}

func TestRaft_BehindFollower(t *testing.T) {
	// Make the cluster
	c := MakeCluster(3, t, nil)
	defer c.Close()

	// Disconnect one follower
	leader := c.Leader()
	followers := c.Followers()
	behind := followers[0]
	c.Disconnect(behind.localAddr)

	// Commit a lot of things
	var future Future
	for i := 0; i < 100; i++ {
		future = leader.Apply([]byte(fmt.Sprintf("test%d", i)), 0)
	}

	// Wait for the last future to apply
	if err := future.Error(); err != nil {
		c.FailNowf("[ERR] err: %v", err)
	} else {
		t.Logf("[INFO] Finished apply without behind follower")
	}

	// Check that we have a non zero last contact
	if behind.LastContact().IsZero() {
		c.FailNowf("[ERR] expected previous contact")
	}

	// Reconnect the behind node
	c.FullyConnect()

	// Ensure all the logs are the same
	c.EnsureSame(t)

	// Ensure one leader
	leader = c.Leader()
	c.EnsureLeader(t, leader.localAddr)
}

func TestRaft_ApplyNonLeader(t *testing.T) {
	// Make the cluster
	c := MakeCluster(3, t, nil)
	defer c.Close()

	// Wait for a leader
	c.Leader()

	// Try to apply to them
	followers := c.GetInState(Follower)
	if len(followers) != 2 {
		c.FailNowf("[ERR] Expected 2 followers")
	}
	follower := followers[0]

	// Try to apply
	future := follower.Apply([]byte("test"), commitTimeout)
	if future.Error() != ErrNotLeader {
		c.FailNowf("[ERR] should not apply on follower")
	}

	// Should be cached
	if future.Error() != ErrNotLeader {
		c.FailNowf("[ERR] should not apply on follower")
	}
}

func TestRaft_ApplyConcurrent(t *testing.T) {
	// Make the cluster
	conf := inmemConfig(t)
	conf.HeartbeatTimeout = 2 * conf.HeartbeatTimeout
	conf.ElectionTimeout = 2 * conf.ElectionTimeout
	c := MakeCluster(3, t, conf)
	defer c.Close()

	// Wait for a leader
	leader := c.Leader()

	// Create a wait group
	const sz = 100
	var group sync.WaitGroup
	group.Add(sz)

	applyF := func(i int) {
		defer group.Done()
		future := leader.Apply([]byte(fmt.Sprintf("test%d", i)), 0)
		if err := future.Error(); err != nil {
			c.Failf("[ERR] err: %v", err)
		}
	}

	// Concurrently apply
	for i := 0; i < sz; i++ {
		go applyF(i)
	}

	// Wait to finish
	doneCh := make(chan struct{})
	go func() {
		group.Wait()
		close(doneCh)
	}()
	select {
	case <-doneCh:
	case <-time.After(c.longstopTimeout):
		c.FailNowf("[ERR] timeout")
	}

	// If anything failed up to this point then bail now, rather than do a
	// confusing compare.
	if t.Failed() {
		c.FailNowf("[ERR] One or more of the apply operations failed")
	}

	// Check the FSMs
	c.EnsureSame(t)
}

func TestRaft_ApplyConcurrent_Timeout(t *testing.T) {
	// Make the cluster
	conf := inmemConfig(t)
	conf.HeartbeatTimeout = 2 * conf.HeartbeatTimeout
	conf.ElectionTimeout = 2 * conf.ElectionTimeout
	c := MakeCluster(1, t, conf)
	defer c.Close()

	// Wait for a leader
	leader := c.Leader()

	// Enough enqueues should cause at least one timeout...
	var didTimeout int32
	for i := 0; (i < 5000) && (atomic.LoadInt32(&didTimeout) == 0); i++ {
		go func(i int) {
			future := leader.Apply([]byte(fmt.Sprintf("test%d", i)), time.Microsecond)
			if future.Error() == ErrEnqueueTimeout {
				atomic.StoreInt32(&didTimeout, 1)
			}
		}(i)

		// Give the leader loop some other things to do in order to
		// increase the odds of a timeout.
		if i%5 == 0 {
			leader.VerifyLeader()
		}
	}

	// Loop until we see a timeout, or give up.
	limit := time.Now().Add(c.longstopTimeout)
	for time.Now().Before(limit) {
		if atomic.LoadInt32(&didTimeout) != 0 {
			return
		}
		c.WaitEvent(nil, c.propagateTimeout)
	}
	c.FailNowf("[ERR] Timeout waiting to detect apply timeouts")
}

func TestRaft_JoinNode(t *testing.T) {
	// Make a cluster
	c := MakeCluster(2, t, nil)
	defer c.Close()

	// Make a new cluster of 1
	c1 := MakeClusterNoBootstrap(1, t, nil)

	// Merge clusters
	c.Merge(c1)
	c.FullyConnect()

	// Join the new node in
	future := c.Leader().AddVoter(c1.rafts[0].localID, c1.rafts[0].localAddr, 0, 0)
	if err := future.Error(); err != nil {
		c.FailNowf("[ERR] err: %v", err)
	}

	// Ensure one leader
	c.EnsureLeader(t, c.Leader().localAddr)

	// Check the FSMs
	c.EnsureSame(t)

	// Check the peers
	c.EnsureSamePeers(t)
}

func TestRaft_RemoveFollower(t *testing.T) {
	// Make a cluster
	c := MakeCluster(3, t, nil)
	defer c.Close()

	// Get the leader
	leader := c.Leader()

	// Wait until we have 2 followers
	limit := time.Now().Add(c.longstopTimeout)
	var followers []*Raft
	for time.Now().Before(limit) && len(followers) != 2 {
		c.WaitEvent(nil, commitTimeout)
		followers = c.GetInState(Follower)
	}
	if len(followers) != 2 {
		c.FailNowf("[ERR] expected two followers: %v", followers)
	}

	// Remove a follower
	follower := followers[0]
	future := leader.RemoveServer(follower.localID, 0, 0)
	if err := future.Error(); err != nil {
		c.FailNowf("[ERR] err: %v", err)
	}

	// Wait a while
	time.Sleep(c.propagateTimeout)

	// Other nodes should have fewer peers
	if membership := c.getMembership(leader); len(membership.Servers) != 2 {
		c.FailNowf("[ERR] too many peers")
	}
	if membership := c.getMembership(followers[1]); len(membership.Servers) != 2 {
		c.FailNowf("[ERR] too many peers")
	}
}

func TestRaft_RemoveLeader(t *testing.T) {
	// Make a cluster
	c := MakeCluster(3, t, nil)
	defer c.Close()

	// Get the leader
	leader := c.Leader()

	// Wait until we have 2 followers
	limit := time.Now().Add(c.longstopTimeout)
	var followers []*Raft
	for time.Now().Before(limit) && len(followers) != 2 {
		c.WaitEvent(nil, commitTimeout)
		followers = c.GetInState(Follower)
	}
	if len(followers) != 2 {
		c.FailNowf("[ERR] expected two followers: %v", followers)
	}

	// Remove the leader
	f := leader.RemoveServer(leader.localID, 0, 0)

	// Wait for the future to complete
	if f.Error() != nil {
		c.FailNowf("RemoveServer() returned error %v", f.Error())
	}

	// Wait a bit for log application
	time.Sleep(c.propagateTimeout)

	// Should have a new leader
	time.Sleep(c.propagateTimeout)
	newLeader := c.Leader()
	if newLeader == leader {
		c.FailNowf("[ERR] removed leader is still leader")
	}

	// Other nodes should have fewer peers
	if membership := c.getMembership(newLeader); len(membership.Servers) != 2 {
		c.FailNowf("[ERR] wrong number of peers %d", len(membership.Servers))
	}

	// Old leader should be shutdown
	if leader.State() != Shutdown {
		c.FailNowf("[ERR] old leader should be shutdown")
	}
}

func TestRaft_RemoveLeader_NoShutdown(t *testing.T) {
	// Make a cluster
	conf := inmemConfig(t)
	conf.ShutdownOnRemove = false
	c := MakeCluster(3, t, conf)
	defer c.Close()

	// Get the leader
	c.Followers()
	leader := c.Leader()

	// Remove the leader
	for i := byte(0); i < 100; i++ {
		if i == 80 {
			removeFuture := leader.RemoveServer(leader.localID, 0, 0)
			if err := removeFuture.Error(); err != nil {
				c.FailNowf("[ERR] err: %v, remove leader failed", err)
			}
		}
		future := leader.Apply([]byte{i}, 0)
		if i > 80 {
			if err := future.Error(); err == nil || err != ErrNotLeader {
				c.FailNowf("[ERR] err: %v, future entries should fail", err)
			}
		}
	}

	// Wait a while
	time.Sleep(c.propagateTimeout)

	// Should have a new leader
	newLeader := c.Leader()

	// Wait a bit for log application
	time.Sleep(c.propagateTimeout)

	// Other nodes should have pulled the leader.
	membership := c.getMembership(newLeader)
	if len(membership.Servers) != 2 {
		c.FailNowf("[ERR] too many peers")
	}
	if hasVote(membership, leader.localID) {
		c.FailNowf("[ERR] old leader should no longer have a vote")
	}

	// Old leader should be a follower.
	if leader.State() != Follower {
		c.FailNowf("[ERR] leader should be follower")
	}

	// Old leader should not include itself in its peers.
	membership = c.getMembership(leader)
	if len(membership.Servers) != 2 {
		c.FailNowf("[ERR] too many peers")
	}
	if hasVote(membership, leader.localID) {
		c.FailNowf("[ERR] old leader should no longer have a vote")
	}

	// Other nodes should have the same state
	c.EnsureSame(t)
}

func TestRaft_RemoveFollower_SplitCluster(t *testing.T) {
	// Make a cluster.
	conf := inmemConfig(t)
	c := MakeCluster(4, t, conf)
	defer c.Close()

	// Wait for a leader to get elected.
	leader := c.Leader()

	// Wait to make sure knowledge of the 4th server is known to all the
	// peers.
	numServers := 0
	limit := time.Now().Add(c.longstopTimeout)
	for time.Now().Before(limit) && numServers != 4 {
		time.Sleep(c.propagateTimeout)
		membership := c.getMembership(leader)
		numServers = len(membership.Servers)
	}
	if numServers != 4 {
		c.FailNowf("[ERR] Leader should have 4 servers, got %d", numServers)
	}
	c.EnsureSamePeers(t)

	// Isolate two of the followers.
	followers := c.Followers()
	if len(followers) != 3 {
		c.FailNowf("[ERR] Expected 3 followers, got %d", len(followers))
	}
	c.Partition([]ServerAddress{followers[0].localAddr, followers[1].localAddr})

	// Try to remove the remaining follower that was left with the leader.
	future := leader.RemoveServer(followers[2].localID, 0, 0)
	if err := future.Error(); err == nil {
		c.FailNowf("[ERR] Should not have been able to make peer change")
	}
}

func getCommittedMembership(c *cluster, n *Raft) (Membership, Index) {
	req := &membershipsFuture{}
	req.init()
	n.membershipsCh <- req
	if err := req.Error(); err != nil {
		c.FailNowf("[ERR] Getting membership error: %v", err)
	}
	return req.memberships.committed, req.memberships.committedIndex
}

func TestRaft_AddKnownPeer(t *testing.T) {
	// Make a cluster
	c := MakeCluster(3, t, nil)
	defer c.Close()

	// Get the leader
	leader := c.Leader()
	followers := c.GetInState(Follower)

	startingConfig, startingConfigIdx := getCommittedMembership(c, leader)

	// Add a follower
	future := leader.AddVoter(followers[0].localID, followers[0].localAddr, 0, 0)
	if err := future.Error(); err != nil {
		c.FailNowf("[ERR] AddVoter() err: %v", err)
	}
	newConfig, newConfigIdx := getCommittedMembership(c, leader)

	if newConfigIdx <= startingConfigIdx {
		c.FailNowf("[ERR] AddVoter should have written a new config entry, but configurations.commitedIndex still %d", newConfigIdx)
	}
	if !reflect.DeepEqual(newConfig, startingConfig) {
		c.FailNowf("[ERR} AddVoter with existing peer shouldn't have changed config, was %#v, but now %#v", startingConfig, newConfig)
	}
}

func TestRaft_RemoveUnknownPeer(t *testing.T) {
	// Make a cluster
	c := MakeCluster(3, t, nil)
	defer c.Close()

	// Get the leader
	leader := c.Leader()
	startingConfig, startingConfigIdx := getCommittedMembership(c, leader)

	// Remove unknown
	c.logger.Info("RemoveServer")
	future := leader.RemoveServer(ServerID(NewInmemAddr()), 0, 0)
	// nothing to do, should be a new config entry that's the same as before
	if err := future.Error(); err != nil {
		c.FailNowf("[ERR] RemoveServer() err: %v", err)
	}

<<<<<<< HEAD
	c.logger.Info("getting configurations")
	configReq = &configurationsFuture{}
	configReq.init()
	leader.configurationsCh <- configReq
	if err := configReq.Error(); err != nil {
		c.FailNowf("[ERR] err: %v", err)
	}
	c.logger.Info("got configurations")
=======
	c.logger.Printf("[INFO] getting configurations")
	newConfig, newConfigIdx := getCommittedMembership(c, leader)
>>>>>>> 37dd3d73

	if newConfigIdx <= startingConfigIdx {
		c.FailNowf("[ERR] RemoveServer should have written a new config entry, but configurations.commitedIndex still %d", newConfigIdx)
	}
	if !reflect.DeepEqual(newConfig, startingConfig) {
		c.FailNowf("[ERR} RemoveServer with unknown peer shouldn't have changed config, was %#v, but now %#v", startingConfig, newConfig)
	}
}

func TestRaft_SnapshotRestore(t *testing.T) {
	// Make the cluster
	conf := inmemConfig(t)
	conf.TrailingLogs = 10
	c := MakeCluster(1, t, conf)
	defer c.Close()

	// Commit a lot of things
	leader := c.Leader()
	var future Future
	for i := 0; i < 100; i++ {
		future = leader.Apply([]byte(fmt.Sprintf("test%d", i)), 0)
	}

	// Wait for the last future to apply
	if err := future.Error(); err != nil {
		c.FailNowf("[ERR] err: %v", err)
	}

	// Take a snapshot
	snapFuture := leader.Snapshot()
	if err := snapFuture.Error(); err != nil {
		c.FailNowf("[ERR] err: %v", err)
	}

	// Check for snapshot
	snaps, _ := leader.snapshots.List()
	if len(snaps) != 1 {
		c.FailNowf("[ERR] should have a snapshot")
	}
	snap := snaps[0]

	// Logs should be trimmed
	if idx, _ := leader.logs.FirstIndex(); idx != snap.Index-Index(conf.TrailingLogs)+1 {
		c.FailNowf("[ERR] should trim logs to %d: but is %d", snap.Index-Index(conf.TrailingLogs)+1, idx)
	}

	// Shutdown
	shutdown := leader.Shutdown()
	if err := shutdown.Error(); err != nil {
		c.FailNowf("[ERR] err: %v", err)
	}

	// Restart the Raft
	r := leader
	// Can't just reuse the old transport as it will be closed
	_, trans2 := NewInmemTransport(r.trans.LocalAddr())
	r, err := NewRaft(&r.conf, r.fsm, r.logs, r.stable, r.snapshots, trans2)
	if err != nil {
		c.FailNowf("[ERR] err: %v", err)
	}
	c.rafts[0] = r

	// We should have restored from the snapshot!
	if last := r.getLastApplied(); last != snap.Index {
		c.FailNowf("[ERR] bad last index: %d, expecting %d", last, snap.Index)
	}
}

// TODO: Need a test that has a previous format Snapshot and check that it can
// be read/installed on the new code.

// TODO: Need a test to process old-style entries in the Raft log when starting
// up.

func TestRaft_SnapshotRestore_PeerChange(t *testing.T) {
	// Make the cluster.
	conf := inmemConfig(t)
	conf.ProtocolVersion = 1
	conf.TrailingLogs = 10
	c := MakeCluster(3, t, conf)
	defer c.Close()

	// Commit a lot of things.
	leader := c.Leader()
	var future Future
	for i := 0; i < 100; i++ {
		future = leader.Apply([]byte(fmt.Sprintf("test%d", i)), 0)
	}

	// Wait for the last future to apply
	if err := future.Error(); err != nil {
		c.FailNowf("[ERR] err: %v", err)
	}

	// Take a snapshot.
	snapFuture := leader.Snapshot()
	if err := snapFuture.Error(); err != nil {
		c.FailNowf("[ERR] err: %v", err)
	}

	// Shutdown.
	shutdown := leader.Shutdown()
	if err := shutdown.Error(); err != nil {
		c.FailNowf("[ERR] err: %v", err)
	}

	// Make a separate cluster.
	c2 := MakeClusterNoBootstrap(2, t, conf)
	defer c2.Close()

	// Kill the old cluster.
	for _, sec := range c.rafts {
		if sec != leader {
			if err := sec.Shutdown().Error(); err != nil {
				c.FailNowf("[ERR] shutdown err: %v", err)
			}
		}
	}

	// Restart the Raft with new peers.
	r := leader

	// Gather the new peer address list.
	var peers []string
	peers = append(peers, fmt.Sprintf("%q", leader.trans.LocalAddr()))
	for _, sec := range c2.rafts {
		peers = append(peers, fmt.Sprintf("%q", sec.trans.LocalAddr()))
	}
	content := []byte(fmt.Sprintf("[%s]", strings.Join(peers, ",")))

	// Perform a manual recovery on the cluster.
	base, err := ioutil.TempDir("", "")
	if err != nil {
		c.FailNowf("[ERR] err: %v", err)
	}
	defer os.RemoveAll(base)
	peersFile := filepath.Join(base, "peers.json")
	if err := ioutil.WriteFile(peersFile, content, 0666); err != nil {
		c.FailNowf("[ERR] err: %v", err)
	}
	configuration, err := ReadPeersJSON(peersFile)
	if err != nil {
		c.FailNowf("[ERR] err: %v", err)
	}
	if err := RecoverCluster(&r.conf, &MockFSM{}, r.logs, r.stable,
		r.snapshots, r.trans, configuration); err != nil {
		c.FailNowf("[ERR] err: %v", err)
	}

	// Can't just reuse the old transport as it will be closed. We also start
	// with a fresh FSM for good measure so no state can carry over.
	_, trans := NewInmemTransport(r.localAddr)
	r, err = NewRaft(&r.conf, &MockFSM{}, r.logs, r.stable, r.snapshots, trans)
	if err != nil {
		c.FailNowf("[ERR] err: %v", err)
	}
	c.rafts[0] = r
	c2.rafts = append(c2.rafts, r)
	c2.trans = append(c2.trans, r.trans.(*InmemTransport))
	c2.fsms = append(c2.fsms, r.fsm.(*MockFSM))
	c2.FullyConnect()

	// Wait a while.
	time.Sleep(c.propagateTimeout)

	// Ensure we elect a leader, and that we replicate to our new followers.
	c2.EnsureSame(t)

	// We should have restored from the snapshot! Note that there's one
	// index bump from the noop the leader tees up when it takes over.
	if last := r.getLastApplied(); last != 103 {
		c.FailNowf("[ERR] bad last: %v", last)
	}

	// Check the peers.
	c2.EnsureSamePeers(t)
}

func TestRaft_AutoSnapshot(t *testing.T) {
	// Make the cluster
	conf := inmemConfig(t)
	conf.SnapshotInterval = commitTimeout * 2
	conf.SnapshotThreshold = 50
	conf.TrailingLogs = 10
	c := MakeCluster(1, t, conf)
	defer c.Close()

	// Commit a lot of things
	leader := c.Leader()
	var future Future
	for i := 0; i < 100; i++ {
		future = leader.Apply([]byte(fmt.Sprintf("test%d", i)), 0)
	}

	// Wait for the last future to apply
	if err := future.Error(); err != nil {
		c.FailNowf("[ERR] err: %v", err)
	}

	// Wait for a snapshot to happen
	time.Sleep(c.propagateTimeout)

	// Check for snapshot
	if snaps, _ := leader.snapshots.List(); len(snaps) == 0 {
		c.FailNowf("[ERR] should have a snapshot")
	}
}

func TestRaft_ManualSnapshot(t *testing.T) {
	// Make the cluster
	conf := inmemConfig(t)
	conf.SnapshotThreshold = 50
	conf.TrailingLogs = 10
	c := MakeCluster(1, t, conf)
	defer c.Close()

	leader := c.Leader()
	// with nothing commited, asking for a snapshot should return an error
	ssErr := leader.Snapshot().Error()
	if ssErr != ErrNothingNewToSnapshot {
		t.Errorf("Attempt to manualy create snapshot should of errored because there's nothing to do: %v", ssErr)
	}
	// commit some things
	var future Future
	for i := 0; i < 10; i++ {
		future = leader.Apply([]byte(fmt.Sprintf("test %d", i)), 0)
	}
	if err := future.Error(); err != nil {
		c.FailNowf("[ERR] Error Apply new log entries: %v", err)
	}
	// now we should be able to ask for a snapshot without getting an error
	ssErr = leader.Snapshot().Error()
	if ssErr != nil {
		t.Errorf("Request for Snapshot failed: %v", ssErr)
	}
}

func TestRaft_SendSnapshotFollower(t *testing.T) {
	// Make the cluster
	conf := inmemConfig(t)
	conf.TrailingLogs = 10
	c := MakeCluster(3, t, conf)
	defer c.Close()

	// Disconnect one follower
	followers := c.Followers()
	leader := c.Leader()
	behind := followers[0]
	c.Disconnect(behind.localAddr)

	// Commit a lot of things
	var future Future
	for i := 0; i < 100; i++ {
		future = leader.Apply([]byte(fmt.Sprintf("test%d", i)), 0)
	}

	// Wait for the last future to apply
	if err := future.Error(); err != nil {
		c.FailNowf("[ERR] err: %v", err)
	} else {
		t.Logf("[INFO] Finished apply without behind follower")
	}

	// Snapshot, this will truncate logs!
	for _, r := range c.rafts {
		future = r.Snapshot()
		// the disconnected node will have nothing to snapshot, so that's expected
		if err := future.Error(); err != nil && err != ErrNothingNewToSnapshot {
			c.FailNowf("[ERR] err: %v", err)
		}
	}

	// Reconnect the behind node
	c.FullyConnect()

	// Ensure all the logs are the same
	c.EnsureSame(t)
}

func TestRaft_SendSnapshotAndLogsFollower(t *testing.T) {
	// Make the cluster
	conf := inmemConfig(t)
	conf.TrailingLogs = 10
	c := MakeCluster(3, t, conf)
	defer c.Close()

	// Disconnect one follower
	c.logger.Info("Disconnecting behind node")
	followers := c.Followers()
	leader := c.Leader()
	behind := followers[0]
	c.Disconnect(behind.localAddr)

	// Commit a lot of things
	c.logger.Info("Committing 100 entries")
	var future Future
	for i := 0; i < 100; i++ {
		future = leader.Apply([]byte(fmt.Sprintf("test%d", i)), 0)
	}

	// Wait for the last future to apply
	if err := future.Error(); err != nil {
		c.FailNowf("[ERR] err: %v", err)
	} else {
		t.Logf("[INFO] Finished apply without behind follower")
	}

	// Snapshot, this will truncate logs!
	c.logger.Info("Snapshotting on each server")
	for _, r := range c.rafts {
		future = r.Snapshot()
		// the disconnected node will have nothing to snapshot, so that's expected
		if err := future.Error(); err != nil && err != ErrNothingNewToSnapshot {
			c.FailNowf("[ERR] err: %v", err)
		}
	}

	// Commit more logs past the snapshot.
	c.logger.Info("Committing 100 more entries")
	for i := 100; i < 200; i++ {
		future = leader.Apply([]byte(fmt.Sprintf("test%d", i)), 0)
	}

	// Wait for the last future to apply
	if err := future.Error(); err != nil {
		c.FailNowf("[ERR] err: %v", err)
	} else {
		t.Logf("[INFO] Finished apply without behind follower")
	}

	c.logger.Info("Re-connecting behind node")
	// Reconnect the behind node
	c.FullyConnect()

	// Ensure all the logs are the same
	c.EnsureSame(t)
}

func TestRaft_ReJoinFollower(t *testing.T) {
	// Enable operation after a remove.
	conf := inmemConfig(t)
	conf.ShutdownOnRemove = false
	c := MakeCluster(3, t, conf)
	defer c.Close()

	// Get the leader.
	leader := c.Leader()

	// Wait until we have 2 followers.
	limit := time.Now().Add(c.longstopTimeout)
	var followers []*Raft
	for time.Now().Before(limit) && len(followers) != 2 {
		c.WaitEvent(nil, commitTimeout)
		followers = c.GetInState(Follower)
	}
	if len(followers) != 2 {
		c.FailNowf("[ERR] expected two followers: %v", followers)
	}

	// Remove a follower.
	follower := followers[0]
	future := leader.RemoveServer(follower.localID, 0, 0)
	if err := future.Error(); err != nil {
		c.FailNowf("[ERR] err: %v", err)
	}

	// Other nodes should have fewer peers.
	time.Sleep(c.propagateTimeout)
	if membership := c.getMembership(leader); len(membership.Servers) != 2 {
		c.FailNowf("[ERR] too many peers: %v", membership)
	}
	if membership := c.getMembership(followers[1]); len(membership.Servers) != 2 {
		c.FailNowf("[ERR] too many peers: %v", membership)
	}

	// Get the leader. We can't use the normal stability checker here because
	// the removed server will be trying to run an election but will be
	// ignored. The stability check will think this is off nominal because
	// the RequestVote RPCs won't stop firing.
	limit = time.Now().Add(c.longstopTimeout)
	var leaders []*Raft
	for time.Now().Before(limit) && len(leaders) != 1 {
		c.WaitEvent(nil, commitTimeout)
		leaders, _ = c.pollState(Leader)
	}
	if len(leaders) != 1 {
		c.FailNowf("[ERR] expected a leader")
	}
	leader = leaders[0]

	// Rejoin. The follower will have a higher term than the leader,
	// this will cause the leader to step down, and a new round of elections
	// to take place. We should eventually re-stabilize.
	future = leader.AddVoter(follower.localID, follower.localAddr, 0, 0)
	if err := future.Error(); err != nil && err != ErrLeadershipLost {
		c.FailNowf("[ERR] err: %v", err)
	}

	// We should level back up to the proper number of peers. We add a
	// stability check here to make sure the cluster gets to a state where
	// there's a solid leader.
	leader = c.Leader()
	if membership := c.getMembership(leader); len(membership.Servers) != 3 {
		c.FailNowf("[ERR] missing peers: %v", membership)
	}
	if membership := c.getMembership(followers[1]); len(membership.Servers) != 3 {
		c.FailNowf("[ERR] missing peers: %v", membership)
	}

	// Should be a follower now.
	if follower.State() != Follower {
		c.FailNowf("[ERR] bad state: %v", follower.State())
	}
}

func TestRaft_LeaderLeaseExpire(t *testing.T) {
	// Make a cluster
	conf := inmemConfig(t)
	c := MakeCluster(2, t, conf)
	defer c.Close()

	// Get the leader
	leader := c.Leader()

	// Wait until we have a followers
	limit := time.Now().Add(c.longstopTimeout)
	var followers []*Raft
	for time.Now().Before(limit) && len(followers) != 1 {
		c.WaitEvent(nil, commitTimeout)
		followers = c.GetInState(Follower)
	}
	if len(followers) != 1 {
		c.FailNowf("[ERR] expected a followers: %v", followers)
	}

	// Disconnect the follower now
	follower := followers[0]
	t.Logf("[INFO] Disconnecting %v", follower)
	c.Disconnect(follower.localAddr)

	// Watch the leaderCh
	select {
	case v := <-leader.LeaderCh():
		if v {
			c.FailNowf("[ERR] should step down as leader")
		}
	case <-time.After(conf.LeaderLeaseTimeout * 2):
		c.FailNowf("[ERR] timeout stepping down as leader")
	}

	// Ensure the last contact of the leader is non-zero
	if leader.LastContact().IsZero() {
		c.FailNowf("[ERR] expected non-zero contact time")
	}

	// Should be no leaders
	if len(c.GetInState(Leader)) != 0 {
		c.FailNowf("[ERR] expected step down")
	}

	// Verify no further contact
	last := follower.LastContact()
	time.Sleep(c.propagateTimeout)

	// Check that last contact has not changed
	if last != follower.LastContact() {
		c.FailNowf("[ERR] unexpected further contact")
	}

	// Ensure both have cleared their leader
	if l := leader.Leader(); l != "" {
		c.FailNowf("[ERR] bad: %v", l)
	}
	if l := follower.Leader(); l != "" {
		c.FailNowf("[ERR] bad: %v", l)
	}
}

func TestRaft_Barrier(t *testing.T) {
	// Make the cluster
	c := MakeCluster(3, t, nil)
	defer c.Close()

	// Get the leader
	leader := c.Leader()

	// Commit a lot of things
	for i := 0; i < 100; i++ {
		leader.Apply([]byte(fmt.Sprintf("test%d", i)), 0)
	}

	// Wait for a barrier complete
	barrier := leader.Barrier(0)

	// Wait for the barrier future to apply
	if err := barrier.Error(); err != nil {
		c.FailNowf("[ERR] err: %v", err)
	}

	// Ensure all the logs are the same
	c.EnsureSame(t)
	if len(c.fsms[0].logs) != 100 {
		c.FailNowf("[ERR] Bad log length")
	}
}

func TestRaft_VerifyLeader(t *testing.T) {
	// Make the cluster
	c := MakeCluster(3, t, nil)
	defer c.Close()

	// Get the leader
	leader := c.Leader()

	// Verify we are leader
	c.logger.Info("Verifying leader")
	verify := leader.VerifyLeader()

	// Wait for the verify to apply
	c.logger.Info("Waiting on verify future")
	if err := verify.Error(); err != nil {
		c.FailNowf("[ERR] err: %v", err)
	}
}

func TestRaft_VerifyLeader_Single(t *testing.T) {
	// Make the cluster
	c := MakeCluster(1, t, nil)
	defer c.Close()

	// Get the leader
	leader := c.Leader()

	// Verify we are leader
	verify := leader.VerifyLeader()

	// Wait for the verify to apply
	if err := verify.Error(); err != nil {
		c.FailNowf("[ERR] err: %v", err)
	}
}

func TestRaft_VerifyLeader_Fail(t *testing.T) {
	// Make a cluster
	conf := inmemConfig(t)
	c := MakeCluster(2, t, conf)
	defer c.Close()

	// Get the leader
	leader := c.Leader()

	// Wait until we have a followers
	followers := c.Followers()

	// Force follower to different term
	follower := followers[0]
	follower.setCurrentTerm(follower.getCurrentTerm() + 1)

	// Verify we are leader
	verify := leader.VerifyLeader()

	// Wait for the leader to step down
	if err := verify.Error(); err != ErrNotLeader && err != ErrLeadershipLost {
		c.FailNowf("[ERR] err: %v", err)
	}

	// Ensure the known leader is cleared
	if l := leader.Leader(); l != "" {
		c.FailNowf("[ERR] bad: %v", l)
	}
}

func TestRaft_VerifyLeader_ParitalConnect(t *testing.T) {
	// Make a cluster
	conf := inmemConfig(t)
	c := MakeCluster(3, t, conf)
	defer c.Close()

	// Get the leader
	leader := c.Leader()

	// Wait until we have a followers
	limit := time.Now().Add(c.longstopTimeout)
	var followers []*Raft
	for time.Now().Before(limit) && len(followers) != 2 {
		c.WaitEvent(nil, commitTimeout)
		followers = c.GetInState(Follower)
	}
	if len(followers) != 2 {
		c.FailNowf("[ERR] expected two followers but got: %v", followers)
	}

	// Force partial disconnect
	follower := followers[0]
	t.Logf("[INFO] Disconnecting %v", follower)
	c.Disconnect(follower.localAddr)

	// Verify we are leader
	verify := leader.VerifyLeader()

	// Wait for the leader to step down
	if err := verify.Error(); err != nil {
		c.FailNowf("[ERR] err: %v", err)
	}
}

func TestRaft_StartAsLeader(t *testing.T) {
	conf := inmemConfig(t)
	conf.StartAsLeader = true
	c := MakeCluster(1, t, conf)
	defer c.Close()
	raft := c.rafts[0]

	// Watch leaderCh for change
	select {
	case v := <-raft.LeaderCh():
		if !v {
			c.FailNowf("[ERR] should become leader")
		}
	case <-time.After(c.conf.HeartbeatTimeout * 4):
		// Longer than you think as possibility of multiple elections
		c.FailNowf("[ERR] timeout becoming leader")
	}

	// Should be leader
	if s := raft.State(); s != Leader {
		c.FailNowf("[ERR] expected leader: %v", s)
	}

	// Should be able to apply
	future := raft.Apply([]byte("test"), commitTimeout)
	if err := future.Error(); err != nil {
		c.FailNowf("[ERR] err: %v", err)
	}

	// Check the response
	if future.Response().(int) != 1 {
		c.FailNowf("[ERR] bad response: %v", future.Response())
	}

	// Check the index
	if idx := future.Index(); idx == 0 {
		c.FailNowf("[ERR] bad index: %d", idx)
	}

	// Check that it is applied to the FSM
	if len(c.fsms[0].logs) != 1 {
		c.FailNowf("[ERR] did not apply to FSM!")
	}
}

func TestRaft_NotifyCh(t *testing.T) {
	ch := make(chan bool, 1)
	conf := inmemConfig(t)
	conf.NotifyCh = ch
	c := MakeCluster(1, t, conf)
	defer c.Close()

	// Watch leaderCh for change
	select {
	case v := <-ch:
		if !v {
			c.FailNowf("[ERR] should become leader")
		}
	case <-time.After(conf.HeartbeatTimeout * 8):
		c.FailNowf("[ERR] timeout becoming leader")
	}

	// Close the cluster
	c.Close()

	// Watch leaderCh for change
	select {
	case v := <-ch:
		if v {
			c.FailNowf("[ERR] should step down as leader")
		}
	case <-time.After(conf.HeartbeatTimeout * 6):
		c.FailNowf("[ERR] timeout on step down as leader")
	}
}

func TestRaft_Voting(t *testing.T) {
	c := MakeCluster(3, t, nil)
	defer c.Close()
	followers := c.Followers()
	ldr := c.Leader()
	ldrT := c.trans[c.IndexOf(ldr)]

	reqVote := RequestVoteRequest{
		RPCHeader:    ldr.getRPCHeader(),
		Term:         ldr.getCurrentTerm() + 10,
		Candidate:    ldrT.EncodePeer(ldr.localAddr),
		LastLogIndex: ldr.LastIndex(),
		LastLogTerm:  ldr.getCurrentTerm(),
	}
	// a follower that thinks there's a leader should vote for that leader.
	var resp RequestVoteResponse
	if err := ldrT.RequestVote(followers[0].localAddr, &reqVote, &resp); err != nil {
		c.FailNowf("[ERR] RequestVote RPC failed %v", err)
	}
	if !resp.Granted {
		c.FailNowf("[ERR] expected vote to be granted, but wasn't %+v", resp)
	}
	// a follow that thinks there's a leader shouldn't vote for a different candidate
	reqVote.Candidate = ldrT.EncodePeer(followers[0].localAddr)
	if err := ldrT.RequestVote(followers[1].localAddr, &reqVote, &resp); err != nil {
		c.FailNowf("[ERR] RequestVote RPC failed %v", err)
	}
	if resp.Granted {
		c.FailNowf("[ERR] expected vote not to be granted, but was %+v", resp)
	}
}

func TestRaft_ProtocolVersion_RejectRPC(t *testing.T) {
	c := MakeCluster(3, t, nil)
	defer c.Close()
	followers := c.Followers()
	ldr := c.Leader()
	ldrT := c.trans[c.IndexOf(ldr)]

	reqVote := RequestVoteRequest{
		RPCHeader: RPCHeader{
			ProtocolVersion: ProtocolVersionMax + 1,
		},
		Term:         ldr.getCurrentTerm() + 10,
		Candidate:    ldrT.EncodePeer(ldr.localAddr),
		LastLogIndex: ldr.LastIndex(),
		LastLogTerm:  ldr.getCurrentTerm(),
	}

	// Reject a message from a future version we don't understand.
	var resp RequestVoteResponse
	err := ldrT.RequestVote(followers[0].localAddr, &reqVote, &resp)
	if err == nil || !strings.Contains(err.Error(), "protocol version") {
		c.FailNowf("[ERR] expected RPC to get rejected: %v", err)
	}

	// Reject a message that's too old.
	reqVote.RPCHeader.ProtocolVersion = followers[0].protocolVersion - 2
	err = ldrT.RequestVote(followers[0].localAddr, &reqVote, &resp)
	if err == nil || !strings.Contains(err.Error(), "protocol version") {
		c.FailNowf("[ERR] expected RPC to get rejected: %v", err)
	}
}

func TestRaft_ProtocolVersion_Upgrade_1_2(t *testing.T) {
	// Make a cluster back on protocol version 1.
	conf := inmemConfig(t)
	conf.ProtocolVersion = 1
	c := MakeCluster(2, t, conf)
	defer c.Close()

	// Set up another server speaking protocol version 2.
	conf = inmemConfig(t)
	conf.ProtocolVersion = 2
	c1 := MakeClusterNoBootstrap(1, t, conf)

	// Merge clusters.
	c.Merge(c1)
	c.FullyConnect()

	// Make sure the new ID-based operations aren't supported in the old
	// protocol.
	future := c.Leader().AddNonvoter(c1.rafts[0].localID, c1.rafts[0].localAddr, 0, 1*time.Second)
	if err := future.Error(); err != ErrUnsupportedProtocol {
		c.FailNowf("[ERR] err: %v", err)
	}
	future = c.Leader().DemoteVoter(c1.rafts[0].localID, 0, 1*time.Second)
	if err := future.Error(); err != ErrUnsupportedProtocol {
		c.FailNowf("[ERR] err: %v", err)
	}

	// Now do the join using the old address-based API.
	if future := c.Leader().AddPeer(c1.rafts[0].localAddr); future.Error() != nil {
		c.FailNowf("[ERR] err: %v", future.Error())
	}

	// Sanity check the cluster.
	c.EnsureSame(t)
	c.EnsureSamePeers(t)
	c.EnsureLeader(t, c.Leader().localAddr)

	// Now do the remove using the old address-based API.
	if future := c.Leader().RemovePeer(c1.rafts[0].localAddr); future.Error() != nil {
		c.FailNowf("[ERR] err: %v", future.Error())
	}
}

func TestRaft_ProtocolVersion_Upgrade_2_3(t *testing.T) {
	// Make a cluster back on protocol version 2.
	conf := inmemConfig(t)
	conf.ProtocolVersion = 2
	c := MakeCluster(2, t, conf)
	defer c.Close()
	oldAddr := c.Followers()[0].localAddr

	// Set up another server speaking protocol version 3.
	conf = inmemConfig(t)
	conf.ProtocolVersion = 3
	c1 := MakeClusterNoBootstrap(1, t, conf)

	// Merge clusters.
	c.Merge(c1)
	c.FullyConnect()

	// Use the new ID-based API to add the server with its ID.
	future := c.Leader().AddVoter(c1.rafts[0].localID, c1.rafts[0].localAddr, 0, 1*time.Second)
	if err := future.Error(); err != nil {
		c.FailNowf("[ERR] err: %v", err)
	}

	// Sanity check the cluster.
	c.EnsureSame(t)
	c.EnsureSamePeers(t)
	c.EnsureLeader(t, c.Leader().localAddr)

	// Remove an old server using the old address-based API.
	if future := c.Leader().RemovePeer(oldAddr); future.Error() != nil {
		c.FailNowf("[ERR] err: %v", future.Error())
	}
}

// TODO: These are test cases we'd like to write for appendEntries().
// Unfortunately, it's difficult to do so with the current way this file is
// tested.
//
// Term check:
// - m.term is too small: no-op.
// - m.term is too large: update term, become follower, process request.
// - m.term is right but we're candidate: become follower, process request.
//
// Previous entry check:
// - prev is within the snapshot, before the snapshot's index: assume match.
// - prev is within the snapshot, exactly the snapshot's index: check
//   snapshot's term.
// - prev is a log entry: check entry's term.
// - prev is past the end of the log: return fail.
//
// New entries:
// - new entries are all new: add them all.
// - new entries are all duplicate: ignore them all without ever removing dups.
// - new entries some duplicate, some new: add the new ones without ever
//   removing dups.
// - new entries all conflict: remove the conflicting ones, add their
//   replacements.
// - new entries some duplicate, some conflict: remove the conflicting ones,
//   add their replacement, without ever removing dups.
//
// Storage errors handled properly.
// Commit index updated properly.

func TestRaft_quorumGeq(t *testing.T) {
	quoromGeqTests := []struct {
		in  []uint64
		out uint64
	}{
		{[]uint64{}, 0},
		{[]uint64{1}, 1},
		{[]uint64{1, 2, 3}, 2},
		{[]uint64{3, 2, 1}, 2},
		{[]uint64{3, 1, 2}, 2},
		{[]uint64{0, 0}, 0},
		{[]uint64{0, 10}, 0},
		{[]uint64{10, 10}, 10},
		{[]uint64{5, 5, 5, 5}, 5},
		{[]uint64{5, 6, 5, 5}, 5},
		{[]uint64{7, 6, 5, 5}, 5},
		{[]uint64{7, 6, 5, 8}, 6},
		{[]uint64{1, 1, 1, 2, 2}, 1},
		{[]uint64{1, 1, 2, 2, 2}, 2},
		{[]uint64{1, 2, 3, 4, 5}, 3},
	}
	for _, test := range quoromGeqTests {
		actual := quorumGeq(test.in)
		if actual != test.out {
			t.Errorf("Expected quorumGeq(%v) = %d, got %d",
				test.in, test.out, actual)
		}
	}
}<|MERGE_RESOLUTION|>--- conflicted
+++ resolved
@@ -1461,19 +1461,8 @@
 		c.FailNowf("[ERR] RemoveServer() err: %v", err)
 	}
 
-<<<<<<< HEAD
 	c.logger.Info("getting configurations")
-	configReq = &configurationsFuture{}
-	configReq.init()
-	leader.configurationsCh <- configReq
-	if err := configReq.Error(); err != nil {
-		c.FailNowf("[ERR] err: %v", err)
-	}
-	c.logger.Info("got configurations")
-=======
-	c.logger.Printf("[INFO] getting configurations")
 	newConfig, newConfigIdx := getCommittedMembership(c, leader)
->>>>>>> 37dd3d73
 
 	if newConfigIdx <= startingConfigIdx {
 		c.FailNowf("[ERR] RemoveServer should have written a new config entry, but configurations.commitedIndex still %d", newConfigIdx)
